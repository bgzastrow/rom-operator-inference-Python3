# Documentation

This document contains code documentation for `rom_operator_inference` classes and functions.
[The code itself](rom_operator_inference/) is also internally documented and can be accessed on the fly with dynamic object introspection.

**Contents**
- [**ROM Classes**](#rom-classes)
    - [**InferredContinuousROM**](#inferredcontinuousrom)
    - [**InferredDiscreteROM**](#inferreddiscreterom)
    - [**InterpolatedInferredContinuousROM**](#interpolatedinferredcontinuousrom)
    - [**InterpolatedInferredDiscreteROM**](#interpolatedinferreddiscreterom)
    - [**IntrusiveContinuousROM**](#intrusivecontinuousrom)
    - [**IntrusiveDiscreteROM**](#intrusivediscreterom)
    - [**AffineIntrusiveContinuousROM**](#affineintrusivecontinuousrom)
    - [**AffineIntrusiveDiscreteROM**](#affineintrusivediscreterom)
- [**Preprocessing**](#preprocessing-tools)
- [**Postprocessing**](#postprocessing-tools)
- [**Utility Functions**](#utility-functions)
- [**Index of Notation**](#index-of-notation)
- [**References**](#references)

<!-- **TODO**: The complete documentation at _\<insert link to sphinx-generated readthedocs page\>_. -->
<!-- Here we include a short catalog of functions and their inputs. -->

## ROM Classes

The core of `rom_operator_inference` is highly object oriented and defines several `ROM` classes that serve as the workhorse of the package.
The API for these classes adopts some principles from the [scikit-learn](https://scikit-learn.org/stable/index.html) [API](https://scikit-learn.org/stable/developers/contributing.html#apis-of-scikit-learn-objects): there are `fit()` and `predict()` methods, hyperparameters are set in the constructor, estimated attributes end with underscore, and so on.

Each class corresponds to a type of full-order model (continuous vs. discrete, non-parametric vs. parametric) and a strategy for constructing the ROM.
In the following table, only those with "Operator Inference" as the strategy are novel; the others are included in the package for comparison purposes.

| Class Name | Problem Statement | ROM Strategy |
| :--------- | :---------------: | :----------- |
| `InferredContinuousROM` | <img src="img/doc/cnp.svg"/> | Operator Inference |
| `InferredDiscreteROM` | <img src="img/doc/dnp.svg"/> | Operator Inference |
| `InterpolatedInferredContinuousROM` | <img src="img/doc/csp.svg"/> | Operator Inference |
| `InterpolatedInferredDiscreteROM` | <img src="img/doc/dsp.svg"/> | Operator Inference |
| `IntrusiveContinuousROM` | <img src="img/doc/cnp.svg"/> | Intrusive Projection |
| `IntrusiveDiscreteROM` | <img src="img/doc/dnp.svg"/> | Intrusive Projection |
| `AffineIntrusiveContinuousROM` | <img src="img/doc/cvp.svg"/> | Intrusive Projection |
| `AffineIntrusiveDiscreteROM` | <img src="img/doc/dvp.svg"/> | Intrusive Projection |

<!-- | `AffineInferredContinuousROM` | <img src="https://latex.codecogs.com/svg.latex?\frac{d}{dt}\mathbf{x}(t;\boldsymbol{\mu})=\mathbf{f}(t,\mathbf{x}(t),\mathbf{u}(t);\boldsymbol{\mu})"/> | Operator Inference | -->
<!-- | `AffineInferredDiscreteROM` | <img src="https://latex.codecogs.com/svg.latex?\mathbf{x}_{k+1}=\mathbf{f}(\mathbf{x}_{k},\mathbf{u}_{k};\boldsymbol{\mu})"/> | Operator Inference | -->

<!-- More classes will be added in the future. -->
The following function may be helpful for selecting an appropriate class.

**`select_model(time, rom_strategy, parametric=False)`**: select the appropriate ROM model class for the situation.
Parameters:
- `time`: The type of full-order model to be reduced, either `"continuous"` or `"discrete"`.
- `rom_strategy`: Whether to use Operator Inference (`"inferred"`) or intrusive projection (`"intrusive"`) to compute the operators of the reduced model.
- `parametric`: Whether or not the model depends on an external parameter, and how to handle the parametric dependence. Options:
    - `False` (default): the problem is nonparametric.
    - `"affine"`: one or more operators in the problem depends affinely on the parameter (see SECTION). Only valid for `rom_strategy="intrusive"`.
    - `"interpolated"`: construct individual models for each sample parameter and interpolate them for general parameter inputs. Only valid for rom_strategy="inferred", and only when the parameter is a scalar.

The return value is the class type for the situation, e.g., `InferredContinuousROM`.

### Constructor

All `ROM` classes are instantiated with a single argument, `modelform`, which is a string denoting the structure of the full-order operator **f**.
Each character in the string corresponds to a single term of the operator, given in the following table.

| Character | Name | Continuous Term | Discrete Term |
| :-------- | :--- | :-------------- | :------------ |
| `c` | Constant | <img src="img/doc/chat.svg"/> | <img src="img/doc/chat.svg"/> |
| `A` | Linear | <img src="img/doc/Ahatxhat(t).svg"> | <img src="img/doc/Ahatxhatk.svg"> |
| `H` | Quadratic | <img src="img/doc/Hhatkronx(t).svg"> | <img src="img/doc/Hhatkronxk.svg"> |
| `B` | Input | <img src="img/doc/Bhatu(t).svg"/> | <img src="img/doc/Bhatuk.svg"/> |

<!-- | `O` | **O**utput | <img src="https://latex.codecogs.com/svg.latex?\mathbf{y}(t)=\hat{C}\hat{\mathbf{x}}(t)"/> | <img src="https://latex.codecogs.com/svg.latex?\mathbf{y}_{k}=\hat{C}\hat{\mathbf{x}}_{k}"/> | -->

These are all input as a single string.
Examples:

| `modelform` | Continuous ROM Structure | Discrete ROM Structure |
| :---------- | :----------------------- | ---------------------- |
|  `"A"`   | <img src="img/doc/xhatdot=Ahatxhat(t).svg"/> | <img src="img/doc/xhatk+1=Ahatxhatk.svg"/>
|  `"cA"`  | <img src="img/doc/xhatdot=chat+Ahatxhat(t).svg"/> | <img src="img/doc/xhatk+1=chat+Ahatxhatk.svg"/>
|  `"HB"`  | <img src="img/doc/xhatdot=Hhatkronx(t)+Bhatu(t).svg"/> | <img src="img/doc/xhatk+1=Hhatkronxk+Bhatuk.svg"/>
|  `"cAHB"` | <img src="img/doc/rom_c.svg"/> | <img src="img/doc/rom_d.svg"/>

### Attributes

All `ROM` classes have the following attributes.

- Structure of model:
    - `modelform`: set in the [constructor](#constructor).
    - `has_constant`: boolean, whether or not there is a constant term _**c**_.
    - `has_linear`: boolean, whether or not there is a linear term _A**x**_.
    - `has_quadratic`: boolean, whether or not there is a quadratic term _H(**x**⊗**x**)_.
    - `has_inputs`: boolean, whether or not there is an input term _B**u**_.
    <!-- - `has_outputs`: boolean, whether or not there is an output _C**x**_. -->

- Dimensions:
    - `n`: The dimension of the original model
    - `r`: The dimension of the learned reduced-order model
    - `m`: The dimension of the input **u**, or `None` if `'B'` is not in `modelform`.
    <!-- - `l`: The dimension of the output **y**, or `None` if `has_outputs` is `False`. -->

- Reduced operators `c_`, `A_`, `H_`, `Hc_`, and `B_`: the [NumPy](https://numpy.org/) arrays corresponding to the learned parts of the reduced-order model.
Set to `None` if the operator is not included in the prescribed `modelform` (e.g., if `modelform="AH"`, then `c_` and `B_` are `None`).

- Reduced model function `f_`: the ROM function, defined by the reduced operators listed above.
This attribute is constructed in `fit()`.
For continuous models, `f_` has the following signature:
```python
def f_(t, x_, u):
    """ROM function for continuous models.

    Parameters
    ----------
    t : float
        Time, a scalar.

    x_ : (r,) ndarray
        Reduced state vector.

    u : func(float) -> (m,)
        Input function that maps time `t` to an input vector of length m.
    """
```
For discrete models, the signature is the following.
```python
def f_(x_, u):
    """ROM function for discrete models.

    Parameters
    ----------
    x_ : (r,) ndarray
        Reduced state vector.

    u : (m,) ndarray
        Input vector of length m corresponding to the state.
    """
```
The input argument `u` is **only** present if `B` is in `modelform`.
Therefore, the signature of `f_` is one of the following.
|                | Continuous   | Discrete   |
| -------------: | :----------- | ---------- |
| **Has inputs** | `f_(t,x_,u)` | `f_(x_,u)` |
| **No inputs**  | `f_(t,x_)`   | `f_(x_)`   |

### InferredContinuousROM

This class constructs a reduced-order model for the continuous, nonparametric system

<p align="center"><img src="img/doc/icrom.svg"/></p>

via Operator Inference [\[1\]](https://www.sciencedirect.com/science/article/pii/S0045782516301104).
That is, given snapshot data, a basis, and a form for a reduced model, it computes the reduced model operators by solving an ordinary least-squares problem (see [DETAILS.md](DETAILS.md)).

**`InferredContinuousROM.fit(Vr, X, Xdot, U=None, P=0)`**: Compute the operators of the reduced-order model that best fit the data.
- **Parameters**
    - `Vr`: The _n_ x _r_ basis for the linear reduced space on which the full-order model will be projected (for example, a POD basis matrix; see [`pre.pod_basis()`](#preprocessing-tools)). Each column is a basis vector. The column space of `Vr` should be a good approximation of the column space of the full-order snapshot matrix `X`.
    - `X`: An _n_ x _k_ snapshot matrix of solutions to the full-order model, or the _r_ x _k_ projected snapshot matrix _V_<sub>_r_</sub><sup>T</sup>_X_. Each column is one snapshot.
    - `Xdot`: The _n_ x _k_ snapshot velocity matrix for the full-order model, or the _r_ x _k_ projected snapshot velocity matrix. Each column is the velocity _d**x**/dt_ for the corresponding column of `X`. See the [`pre`](#preprocessing-tools) submodule for some simple derivative approximation tools.
    - `U`: The _m_ x _k_ input matrix (or a _k_-vector if _m_ = 1). Each column is the input vector for the corresponding column of `X`. Only required when `'B'` is in `modelform`.
    - `P`: Tikhonov regularization matrix for the least-squares problem; see [`utils.lstsq_reg()`](#utility-functions).
- **Returns**
    - The trained `InferredContinuousROM` object.

**`InferredContinuousROM.predict(x0, t, u=None, **options)`**: Simulate the learned reduced-order model with [`scipy.integrate.solve_ivp()`](https://docs.scipy.org/doc/scipy/reference/generated/scipy.integrate.solve_ivp.html).
- **Parameters**
    - `x0`: The initial state vector, either full order (_n_-vector) or projected to reduced order (_r_-vector).
    - `t`: The time domain, an _n_<sub>_t_</sub>-vector, over which to integrate the reduced-order model.
    - `u`: The input as a function of time, that is, a function mapping a `float` to an _m_-vector (or to a scalar if _m_ = 1). Alternatively, the _m_ x _n_<sub>_t_</sub> matrix (or _n_<sub>_t_</sub>-vector if _m_ = 1) where column _j_ is the input vector corresponding to time `t[j]`. In this case, _**u**_(_t_) is appriximated by a cubic spline interpolating the given inputs. This argument is only required if `'B'` is in `modelform`.
    - Other keyword arguments for [`scipy.integrate.solve_ivp()`](https://docs.scipy.org/doc/scipy/reference/generated/scipy.integrate.solve_ivp.html).
- **Returns**
    - `X_ROM`: The _n_ x _n_<sub>_t_</sub> matrix of approximate solution to the full-order system over `t`. Each column is one snapshot of the solution.


### InferredDiscreteROM

This class constructs a reduced-order model for the discrete, nonparametric system

<p align="center"><img src="img/doc/dnp.svg"/></p>

via Operator Inference.

**`InferredDiscreteROM.fit(Vr, X, U=None, P=0)`**: Compute the operators of the reduced-order model that best fit the data.
- **Parameters**
    - `Vr`: The _n_ x _r_ basis for the linear reduced space on which the full-order model will be projected. Each column is a basis vector. The column space of `Vr` should be a good approximation of the column space of the full-order snapshot matrix `X`.
    - `X`: An _n_ x _k_ snapshot matrix of solutions to the full-order model, or the _r_ x _k_ projected snapshot matrix _V_<sub>_r_</sub><sup>T</sup>_X_. Each column is one snapshot.
    - `U`: The _m_ x _k-1_ input matrix (or a (_k_-1)-vector if _m_ = 1). Each column is the input for the corresponding column of `X`. Only required when `'B'` is in `modelform`.
    - `P`: Tikhonov regularization matrix for the least-squares problem.
- **Returns**
    - The trained `InferredDiscreteROM` object.

**`InferredDiscreteROM.predict(x0, niters, U=None)`**: Step forward the learned ROM `niters` steps.
- **Parameters**
    - `x0`: The initial state vector, either full order (_n_-vector) or projected to reduced order (_r_-vector).
    - `niters`: The number of times to step the system forward.
    - `U`: The inputs for the next `niters`-1 time steps, as an _m_ x `niters`-1 matrix (or an (`niters`-1)-vector if _m_ = 1). This argument is only required if `'B'` is in `modelform`.
- **Returns**
    - `X_ROM`: The _n_ x `niters` matrix of approximate solutions to the full-order system, including the initial condition. Each column is one iteration of the solution.


### InterpolatedInferredContinuousROM

This class constructs a reduced-order model for the continuous, parametric system
<p align="center"><img src="img/doc/icsprom.svg"/></p>

via Operator Inference.
The strategy is to take snapshot data for several parameter samples and a global basis, compute a reduced model for each parameter sample via Operator Inference, then construct a general parametric model by interpolating the entries of the inferred operators [\[1\]](https://www.sciencedirect.com/science/article/pii/S0045782516301104).

**`InterpolatedInferredContinuousROM.fit(Vr, µs, Xs, Xdots, Us=None, P=0)`**: Compute the operators of the reduced-order model that best fit the data.
- **Parameters**
    - `Vr`: The (global) _n_ x _r_ basis for the linear reduced space on which the full-order model will be projected. Each column is a basis vector. The column space of `Vr` should be a good approximation of the column space of the full-order snapshot matrices `Xs`.
    - `µs`: The _s_ parameter values corresponding to the snapshot sets.
    - `Xs`: List of _s_ snapshot matrices, each _n_ x _k_ (full-order solutions) or _r_ x _k_ (projected solutions). The _i_th array `Xs[i]` corresponds to the _i_th parameter, `µs[i]`; each column each of array is one snapshot.
    - `Xdots`: List of _s_ snapshot velocity matrices, each _n_ x _k_ (full-order velocities) or _r_ x _k_ (projected velocities).  The _i_th array `Xdots[i]` corresponds to the _i_th parameter, `µs[i]`. The _j_th column of the _i_th array, `Xdots[i][:,j]`, is the velocity _d**x**/dt_ for the corresponding snapshot column `Xs[i][:,j]`.
    - `Us`: List of _s_ input matrices, each _m_ x _k_ (or a _k_-vector if _m_=1). The _i_th array `Us[i]` corresponds to the _i_th parameter, `µs[i]`. The _j_th column of the _i_th array, `Us[i][:,j]`, is the input for the corresponding snapshot `Xs[i][:,j]`. Only required when `'B'` is in `modelform`.
    - `P`: Tikhonov regularization matrix for the least-squares problem.
- **Returns**
    - The trained `InterpolatedInferredContinuousROM` object.

**`InterpolatedInferredContinuousROM.predict(µ, x0, t, u=None, **options)`**: Simulate the learned reduced-order model with [`scipy.integrate.solve_ivp()`](https://docs.scipy.org/doc/scipy/reference/generated/scipy.integrate.solve_ivp.html).
- **Parameters**
    - `µ`: The parameter value at which to simulate the ROM.
    - `x0`: The initial state vector, either full order (_n_-vector) or projected to reduced order (_r_-vector).
    - `t`: The time domain, an _n_<sub>_t_</sub>-vector, over which to integrate the reduced-order model.
    - `u`: The input as a function of time, that is, a function mapping a `float` to an _m_-vector (or to a scalar if _m_ = 1). Alternatively, the _m_ x _n_<sub>_t_</sub> matrix (or _n_<sub>_t_</sub>-vector if _m_ = 1) where column _j_ is the input vector corresponding to time `t[j]`. In this case, _**u**_(_t_) is appriximated by a cubic spline interpolating the given inputs. This argument is only required if `'B'` is in `modelform`.
    - Other keyword arguments for [`scipy.integrate.solve_ivp()`](https://docs.scipy.org/doc/scipy/reference/generated/scipy.integrate.solve_ivp.html).
- **Returns**
    - `X_ROM`: The _n_ x _n_<sub>_t_</sub> matrix of approximate solution to the full-order system over `t`. Each column is one snapshot of the solution.


### InterpolatedInferredDiscreteROM

This class constructs a reduced-order model for the continuous, parametric system
<p align="center"><img src="img/doc/idsprom.svg"/></p>

via Operator Inference.
The strategy is to take snapshot data for several parameter samples and a global basis, compute a reduced model for each parameter sample via Operator Inference, then construct a general parametric model by interpolating the entries of the inferred operators [\[1\]](https://www.sciencedirect.com/science/article/pii/S0045782516301104).

**`InterpolatedInferredDiscreteROM.fit(Vr, µs, Xs, Us=None, P=0)`**: Compute the operators of the reduced-order model that best fit the data.
- **Parameters**
    - `Vr`: The (global) _n_ x _r_ basis for the linear reduced space on which the full-order model will be projected. Each column is a basis vector. The column space of `Vr` should be a good approximation of the column space of the full-order snapshot matrices `Xs`.
    - `µs`: The _s_ parameter values corresponding to the snapshot sets.
    - `Xs`: List of _s_ snapshot matrices, each _n_ x _k_ (full-order solutions) or _r_ x _k_ (projected solutions). The _i_th array `Xs[i]` corresponds to the _i_th parameter, `µs[i]`; each column each of array is one snapshot.
    - `Us`: List of _s_ input matrices, each _m_ x _k_ (or a _k_-vector if _m_=1). The _i_th array `Us[i]` corresponds to the _i_th parameter, `µs[i]`. The _j_th column of the _i_th array, `Us[i][:,j]`, is the input for the corresponding snapshot `Xs[i][:,j]`. Only required when `'B'` is in `modelform`.
    - `P`: Tikhonov regularization matrix for the least-squares problem.
- **Returns**
    - The trained `InterpolatedInferredDiscreteROM` object.

**`InterpolatedInferredDiscreteROM.predict(µ, x0, niters, U=None)`**: Step forward the learned ROM `niters` steps.
- **Parameters**
    - `µ`: The parameter value at which to simulate the ROM.
    - `x0`: The initial state vector, either full order (_n_-vector) or projected to reduced order (_r_-vector).
    - `niters`: The number of times to step the system forward.
    - `U`: The inputs for the next `niters`-1 time steps, as an _m_ x `niters`-1 matrix (or an (`niters`-1)-vector if _m_ = 1). This argument is only required if `'B'` is in `modelform`.
- **Returns**
    - `X_ROM`: The _n_ x `niters` matrix of approximate solutions to the full-order system, including the initial condition. Each column is one iteration of the solution.


### IntrusiveContinuousROM

This class constructs a reduced-order model for the continuous, nonparametric system

<p align="center"><img src="img/doc/icrom.svg"/></p>

via intrusive projection, i.e.,

<p align="center"><img src="img/doc/intrusive_ops.svg"/></p>
<<<<<<< HEAD

The class requires the actual full-order operators (_**c**_, _A_, _H_, and/or _B_) that define **f**.

**`IntrusiveContinuousROM.fit(Vr, operators)`**: Compute the operators of the reduced-order model by projecting the operators of the full-order model.
- **Parameters**
    - `Vr`: The _n_ x _r_ basis for the linear reduced space on which the full-order operators will be projected.
    - `operators`: A dictionary mapping labels to the full-order operators that define **f**. The operators are indexed by the entries of `modelform`; for example, if `modelform="cHB"`, then `operators={'c':c, 'H':H, 'B':B}`.
- **Returns**
    - The trained `IntrusiveContinuousROM` object.

=======

The class requires the actual full-order operators (_**c**_, _A_, _H_, and/or _B_) that define **f**.

**`IntrusiveContinuousROM.fit(Vr, operators)`**: Compute the operators of the reduced-order model by projecting the operators of the full-order model.
- **Parameters**
    - `Vr`: The _n_ x _r_ basis for the linear reduced space on which the full-order operators will be projected.
    - `operators`: A dictionary mapping labels to the full-order operators that define **f**. The operators are indexed by the entries of `modelform`; for example, if `modelform="cHB"`, then `operators={'c':c, 'H':H, 'B':B}`.
- **Returns**
    - The trained `IntrusiveContinuousROM` object.

>>>>>>> ed223643
**`IntrusiveContinuousROM.predict(x0, t, u=None, **options)`**: Simulate the learned reduced-order model with [`scipy.integrate.solve_ivp()`](https://docs.scipy.org/doc/scipy/reference/generated/scipy.integrate.solve_ivp.html).
- **Parameters**
    - `x0`: The initial state vector, either full order (_n_-vector) or projected to reduced order (_r_-vector).
    - `t`: The time domain, an _n_<sub>_t_</sub>-vector, over which to integrate the reduced-order model.
    - `u`: The input as a function of time, that is, a function mapping a `float` to an _m_-vector (or to a scalar if _m_ = 1). Alternatively, the _m_ x _n_<sub>_t_</sub> matrix (or _n_<sub>_t_</sub>-vector if _m_ = 1) where column _j_ is the input vector corresponding to time `t[j]`. In this case, _**u**_(_t_) is appriximated by a cubic spline interpolating the given inputs. This argument is only required if `'B'` is in `modelform`.
    - Other keyword arguments for [`scipy.integrate.solve_ivp()`](https://docs.scipy.org/doc/scipy/reference/generated/scipy.integrate.solve_ivp.html).
- **Returns**
    - `X_ROM`: The _n_ x _n_<sub>_t_</sub> matrix of approximate solution to the full-order system over `t`. Each column is one snapshot of the solution.


### IntrusiveDiscreteROM

This class constructs a reduced-order model for the discrete, nonparametric system

<p align="center"><img src="img/doc/dnp.svg"/></p>

via intrusive projection, i.e.,

<p align="center"><img src="img/doc/intrusive_ops.svg"/></p>

The class requires the actual full-order operators (_**c**_, _A_, _H_, and/or _B_) that define **f**.

**`IntrusiveDiscreteROM.fit(Vr, operators)`**: Compute the operators of the reduced-order model by projecting the operators of the full-order model.
- **Parameters**
    - `Vr`: The _n_ x _r_ basis for the linear reduced space on which the full-order operators will be projected.
    - `operators`: A dictionary mapping labels to the full-order operators that define **f**. The operators are indexed by the entries of `modelform`; for example, if `modelform="cHB"`, then `operators={'c':c, 'H':H, 'B':B}`.
- **Returns**
    - The trained `IntrusiveDiscreteROM` object.

**`IntrusiveDiscreteROM.predict(x0, niters, U=None)`**: Step forward the learned ROM `niters` steps.
- **Parameters**
    - `x0`: The initial state vector, either full order (_n_-vector) or projected to reduced order (_r_-vector).
    - `niters`: The number of times to step the system forward.
    - `U`: The inputs for the next `niters`-1 time steps, as an _m_ x `niters`-1 matrix (or an (`niters`-1)-vector if _m_ = 1). This argument is only required if `'B'` is in `modelform`.
- **Returns**
    - `X_ROM`: The _n_ x `niters` matrix of approximate solutions to the full-order system, including the initial condition. Each column is one iteration of the solution.


### AffineIntrusiveContinuousROM

This class constructs a reduced-order model for the continuous, affinely parametric system

<p align="center"><img src="img/doc/icvprom.svg"/></p>

where the operators that define **f** may have an affine dependence on the parameter, for example,

<p align="center"><img src="img/doc/affine.svg"/></p>

The reduction is done via intrusive projection, i.e.,

<p align="center"><img src="img/doc/affine_intrusive.svg"/></p>

The class requires the actual full-order operators (_**c**_, _A_, _H_, and/or _B_) that define **f** _and_ the functions that define any affine parameter dependencies (i.e., the _θ_<sub>_j_</sub> functions).

**`AffineIntrusiveContinuousROM.fit(Vr, affines, operators)`**: Compute the operators of the reduced-order model by projecting the operators of the full-order model.
- **Parameters**
    - `Vr`: The _n_ x _r_ basis for the linear reduced space on which the full-order operators will be projected.
    - `affines` A dictionary mapping labels of the operators that depend affinely on the parameter to the list of functions that define that affine dependence. The keys are entries of `modelform`. For example, if the constant term has the affine structure _c_(_**µ**_) = _θ_<sub>1</sub>(_**µ**_)_c_<sub>1</sub> + _θ_<sub>2</sub>(_**µ**_)_c_<sub>2</sub> + _θ_<sub>3</sub>(_**µ**_)_c_<sub>3</sub>, then `'c' -> [θ1, θ2, θ3]`.
    - `operators`: A dictionary mapping labels to the full-order operators that define **f**. The keys are entries of `modelform`. Terms with affine structure should be given as a list of the component matrices. For example, suppose `modelform="cA"`. If _A_ has the affine structure _A_(_**µ**_) = _θ_<sub>1</sub>(_**µ**_)_A_<sub>1</sub> + _θ_<sub>2</sub>(_**µ**_)_A_<sub>2</sub>, then `'A' -> [A1, A2]`. If _**c**_ does not vary with the parameter, then `'c' -> c`, the complete full-order order.
- **Returns**:
    - The trained `AffineIntrusiveContinuousROM` object.

**`AffineIntrusiveContinuousROM.predict(µ, x0, t, u=None, **options)`**: Simulate the learned reduced-order model at the given parameter value with [`scipy.integrate.solve_ivp()`](https://docs.scipy.org/doc/scipy/reference/generated/scipy.integrate.solve_ivp.html).
- **Parameters**
    - `µ`: The parameter value at which to simulate the model.
    - `x0`: The initial state vector, either full order (_n_-vector) or projected to reduced order (_r_-vector).
    - `t`: The time domain, an _n_<sub>_t_</sub>-vector, over which to integrate the reduced-order model.
    - `u`: The input as a function of time, that is, a function mapping a `float` to an _m_-vector (or to a scalar if _m_ = 1). Alternatively, the _m_ x _n_<sub>_t_</sub> matrix (or _n_<sub>_t_</sub>-vector if _m_ = 1) where column _j_ is the input vector corresponding to time `t[j]`. In this case, _**u**_(_t_) is appriximated by a cubic spline interpolating the given inputs. This argument is only required if `'B'` is in `modelform`.
    - Other keyword arguments for [`scipy.integrate.solve_ivp()`](https://docs.scipy.org/doc/scipy/reference/generated/scipy.integrate.solve_ivp.html).
- **Returns**
    - `X_ROM`: The _n_ x _n_<sub>_t_</sub> matrix of approximate solution to the full-order system over `t`. Each column is one snapshot of the solution.


### AffineIntrusiveDiscreteROM

This class constructs a reduced-order model for the continuous, affinely parametric system

<p align="center"><img src="img/doc/idvprom.svg"/></p>

where the operators that define **f** may have an affine dependence on the parameter, for example,

<p align="center"><img src="img/doc/affine.svg"/></p>

The reduction is done via intrusive projection, i.e.,

<p align="center"><img src="img/doc/affine_intrusive.svg"/></p>

The class requires the actual full-order operators (_**c**_, _A_, _H_, and/or _B_) that define **f** _and_ the functions that define any affine parameter dependencies (i.e., the _θ_<sub>_j_</sub> functions).

**`AffineIntrusiveDiscreteROM.fit(Vr, affines, operators)`**: Compute the operators of the reduced-order model by projecting the operators of the full-order model.
- **Parameters**
    - `Vr`: The _n_ x _r_ basis for the linear reduced space on which the full-order operators will be projected.
    - `affines` A dictionary mapping labels of the operators that depend affinely on the parameter to the list of functions that define that affine dependence. The keys are entries of `modelform`. For example, if the constant term has the affine structure _c_(_**µ**_) = _θ_<sub>1</sub>(_**µ**_)_c_<sub>1</sub> + _θ_<sub>2</sub>(_**µ**_)_c_<sub>2</sub> + _θ_<sub>3</sub>(_**µ**_)_c_<sub>3</sub>, then `'c' -> [θ1, θ2, θ3]`.
    - `operators`: A dictionary mapping labels to the full-order operators that define **f**. The keys are entries of `modelform`. Terms with affine structure should be given as a list of the component matrices. For example, suppose `modelform="cA"`. If _A_ has the affine structure _A_(_**µ**_) = _θ_<sub>1</sub>(_**µ**_)_A_<sub>1</sub> + _θ_<sub>2</sub>(_**µ**_)_A_<sub>2</sub>, then `'A' -> [A1, A2]`. If _**c**_ does not vary with the parameter, then `'c' -> c`, the complete full-order order.
- **Returns**:
    - The trained `AffineIntrusiveDiscreteROM` object.

**`AffineIntrusiveDiscreteROM.predict(µ, x0, niters, U=None)`**: Step forward the learned ROM `niters` steps at the given parameter value.
- **Parameters**
    - `µ`: The parameter value at which to simulate the model.
    - `x0`: The initial state vector, either full order (_n_-vector) or projected to reduced order (_r_-vector).
    - `niters`: The number of times to step the system forward.
    - `U`: The inputs for the next `niters`-1 time steps, as an _m_ x `niters`-1 matrix (or an (`niters`-1)-vector if _m_ = 1). This argument is only required if `'B'` is in `modelform`.
- **Returns**
    - `X_ROM`: The _n_ x `niters` matrix of approximate solutions to the full-order system, including the initial condition. Each column is one iteration of the solution.


## Preprocessing Tools

The `pre` submodule is a collection of common routines for preparing data to be used by the `ROM` classes.
None of these routines are novel, but they may be instructive for new Python users.

**`pre.mean_shift(X)`**: Compute the mean of the columns of `X` and shift `X` by that mean so that the result has mean column of zero.

**`pre.pod_basis(X, r, mode="arpack", **options)`**: Compute the POD basis of rank `r` for a snapshot matrix `X`.

**`pre.significant_svdvals(X, eps, plot=False)`**: Count the number of singular values of `X` that are greater than `eps`.

**`pre.energy_capture(X, thresh, plot=False)`**: Compute the number of singular values of `X` needed to surpass the energy threshold `thresh`; the energy of the first _j_ singular values is defined by <p align="center"><img src="img/doc/energy.svg"/></p>

**`pre.projection_error(X, Vr)`**: Compute the relative projection error on _X_ induced by the basis matrix _V<sub>r</sub>_, <p align="center"><img src="img/doc/proj_err.svg"/></p>

**`pre.minimal_projection_error(X, eps, rmax=_np.inf, plot=False, **options)`**: Compute the number of POD basis vectors required to obtain a projection
error less than `eps`, capped at `rmax`.

<<<<<<< HEAD
**`pre.xdot_uniform(X, dt, order=2)`**: Approximate the first derivative of a snapshot matrix `X` in which the snapshots are evenly spaced in time.

**`pre.xdot_nonuniform(X, t)`**: Approximate the first derivative of a snapshot matrix `X` in which the snapshots are **not** evenly spaced in time.

=======
**`pre.reproject_continuous(f, Vr, X, U=None)`**: Sample re-projected trajectories of the continuous system of ODEs defined by `f`.

**`pre.reproject_discrete(f, Vr, x0, niters, U=None)`**: Sample re-projected trajectories of the discrete dynamical system defined by `f`.

**`pre.xdot_uniform(X, dt, order=2)`**: Approximate the first derivative of a snapshot matrix `X` in which the snapshots are evenly spaced in time.

**`pre.xdot_nonuniform(X, t)`**: Approximate the first derivative of a snapshot matrix `X` in which the snapshots are **not** evenly spaced in time.

>>>>>>> ed223643
**`pre.xdot(X, *args, **kwargs)`**: Call `pre.xdot_uniform()` or `pre.xdot_nonuniform()`, depending on the arguments.


## Postprocessing Tools

The `post` submodule is a collection of common routines for computing the absolute and relative errors produced by a ROM approximation.
Given a norm, "true" data _X_, and an approximation _Y_ to _X_, these errors are defined by <p align="center"><img src="img/doc/errors.svg"/></p>

**`post.frobenius_error(X, Y)`**: Compute the absolute and relative Frobenius-norm errors between snapshot sets `X` and `Y`, assuming `Y` is an approximation to `X`.
The [Frobenius matrix norm](https://en.wikipedia.org/wiki/Matrix_norm#Frobenius_norm) is defined by <p align="center"><img src="img/doc/frobenius.svg"></p>

**`post.lp_error(X, Y, p=2, normalize=False)`**: Compute the absolute and relative _l_<sup>_p_</sup>-norm errors between snapshot sets `X` and `Y`, assuming `Y` is an approximation to `X`.
The [_l_<sup>_p_</sup> norm](https://en.wikipedia.org/wiki/Lp_space#The_p-norm_in_finite_dimensions) is defined by <p align="center"><img src="img/doc/vlpnorm.svg"/></p>
With _p=2_ this is the usual Euclidean norm.
The errors are calculated for each pair of columns of `X` and `Y`.
If `normalize=True`, then the _normalized absolute error_ is computed instead of the relative error: <p align="center"><img src="img/doc/normabserr.svg"></p>

**`post.Lp_error(X, Y, t=None, p=2)`**: Approximate the absolute and relative _L_<sup>_p_</sup>-norm errors between snapshot sets `X` and `Y` corresponding to times `t`, assuming `Y` is an approximation to `X`.
The [_L_<sup>_p_</sup> norm](https://en.wikipedia.org/wiki/Lp_space#Lp_spaces) for vector-valued functions is defined by <p align="center"><img src="img/doc/fLpnorm.svg"/></p>
For finite _p_, the integrals are approximated by the trapezoidal rule: <p align="center"><img src="img/doc/trap.svg"/></p>
The `t` argument can be omitted if _p_ is infinity (`p = np.inf`).


## Utility Functions

These functions are helper routines that are used internally for `fit()` or `predict()` methods.
See [DETAILS.md](DETAILS.md) for more mathematical explanation.

**`utils.lstsq_reg(A, b, P=0)`**: Solve the Tikhonov-regularized ordinary least-squares problem
<p align="center"><img src="img/doc/reg.svg"/></p>

  where _P_ is the regularization matrix. If `b` is a matrix, solve the above problem for each column of `b`. If `P` is a scalar, use the identity matrix times that scalar for the regularization matrix _P_.

**`utils.kron_compact(x)`**: Compute the compact column-wise (Khatri-Rao) Kronecker product of `x` with itself.

**`utils.kron_col(x, y)`**: Compute the full column-wise (Khatri-Rao) Kronecker product of `x` and `y`.

**`utils.compress_H(H)`**: Convert the full matricized quadratic operator `H` to the compact matricized quadratic operator `Hc`.

**`utils.expand_Hc(Hc)`**: Convert the compact matricized quadratic operator `Hc` to the full, symmetric, matricized quadratic operator `H`.


## Index of Notation

We generally denote scalars in lower case, vectors in bold lower case, matrices in upper case, and indicate low-dimensional quantities with a hat.
In the code, a low-dimensional quantity ends with an underscore, so that the model classes follow some principles from the [scikit-learn](https://scikit-learn.org/stable/index.html) [API](https://scikit-learn.org/stable/developers/contributing.html#apis-of-scikit-learn-objects).

### Dimensions

| Symbol | Code | Description |
| :----: | :--- | :---------- |
| <img src="img/ntn/n.svg"/> | `n`  | Dimension of the full-order system (large) |
| <img src="img/ntn/r.svg"/> | `r`  | Dimension of the reduced-order system (small) |
| <img src="img/ntn/m.svg"/> | `m`  | Dimension of the input **u** |
| <img src="img/ntn/k.svg"/> | `k`  | Number of state snapshots, i.e., the number of training points |
| <img src="img/ntn/s.svg"/> | `s`  | Number of parameter samples for parametric training |
| <img src="img/ntn/p.svg"/> | `p` | Dimension of the parameter space |
| <img src="img/ntn/d.svg"/> | `d` | Number of columns of the data matrix _D_ |
| <img src="img/ntn/nt.svg"/> | `nt`  | Number of time steps in a simulation |

<!-- | <img src="https://latex.codecogs.com/svg.latex?\ell"/> | `l` | Dimension of the output **y** | -->


### Vectors

<!-- \sigma_j\in\text{diag}(\Sigma) &= \textrm{singular value of }X\\
\boldsymbol{\mu}\in\mathcal{P} &= \text{system parameter}\\
\mathcal{P}\subset\mathbb{R}^{p} &= \text{parameter space}\\
\Omega\subset\mathbb{R}^{d} &= \text{spatial domain}\\
% \omega\in\Omega &= \text{spatial point (one dimension)}\\
\boldsymbol{\omega}\in\Omega &= \text{spatial point}\\
t\ge 0 &= \text{time}\\
\hat{} &= \textrm{reduced variable, e.g., }\hat{\mathbf{x}}\textrm{ or }\hat{A}\\
\dot{} = \frac{d}{dt} &= \text{time derivative} -->


| Symbol | Code | Size | Description |
| :----: | :--- | :--: | :---------- |
| <img src="img/ntn/x.svg"/> | `x` | <img src="img/ntn/n.svg"/> | Full-order state vector |
| <img src="img/ntn/xhat.svg"/> | `x_` | <img src="img/ntn/r.svg"/> | Reduced-order state vector |
| <img src="img/ntn/xhatdot.svg"/> | `xdot_` | <img src="img/ntn/r.svg"/> | Reduced-order state velocity vector |
| <img src="img/ntn/xrom.svg"/> | `x_ROM` | <img src="img/ntn/n.svg"/> | Approximation to **x** produced by ROM |
| <img src="img/ntn/chat.svg"/> | `c_` | <img src="img/ntn/m.svg"/> | Learned constant term  |
| <img src="img/ntn/u.svg"/> | `u` | <img src="img/ntn/m.svg"/> | Input vector  |
| <img src="img/ntn/f.svg"/> | `f(t,x,u)` | <img src="img/ntn/n.svg"/>  | Full-order system operator |
| <img src="img/ntn/fhat.svg"/> | `f_(t,x_,u)` | <img src="img/ntn/n.svg"/>  | Reduced-order system operator |
| <img src="img/ntn/kronx.svg"/> | `np.kron(x,x)` | <img src="img/ntn/n2.svg"/> | Kronecker product of full state (quadratic terms) |
| <img src="img/ntn/kronxhat.svg"/> | `np.kron(x_,x_)` | <img src="img/ntn/r2.svg"/>  | Kronecker product of reduced state (quadratic terms) |
| <img src="img/ntn/kronxhatc.svg"/> | `kron_compact(x_)` | <img src="img/ntn/r2c.svg"/>  | Compact Kronecker product of reduced state (quadratic terms) |
| <img src="img/ntn/vj.svg"/> | `vj` | <img src="img/ntn/n.svg"/> | _j_<sup>th</sup> subspace basis vector, i.e., column _j_ of _V_<sub>_r_</sub> |

<!-- | **y**  | `y`             | Output vector | -->
<!-- | **y_ROM**, **y~** | `y_ROM`      | Approximation to **y** produced by ROM | -->

### Matrices

| Symbol | Code | Shape | Description |
| :----: | :--- | :---: | :---------- |
| <img src="img/ntn/Vr.svg"/> | `Vr` | <img src="img/ntn/nxr.svg"/> | low-rank basis of rank _r_ (usually the POD basis) |
| <img src="img/ntn/XX.svg"/> | `X` | <img src="img/ntn/nxk.svg"/> | Snapshot matrix |
| <img src="img/ntn/XXdot.svg"/> | `Xdot` | <img src="img/ntn/nxk.svg"/> | Snapshot velocity matrix |
| <img src="img/ntn/UU.svg"/> | `U` | <img src="img/ntn/mxk.svg"/> | Input matrix (inputs corresonding to the snapshots) |
| <img src="img/ntn/XXhat.svg"/> | `X_` | <img src="img/ntn/rxk.svg"/> | Projected snapshot matrix |
| <img src="img/ntn/XXhatdot.svg"/> | `Xdot_` | <img src="img/ntn/rxk.svg"/> | Projected snapshot velocity matrix |
| <img src="img/ntn/DD.svg"/> | `D` | <img src="img/ntn/kxd.svg"/> | Data matrix |
| <img src="img/ntn/OO.svg"/> | `O` | <img src="img/ntn/dxr.svg"/> | Operator matrix |
| <img src="img/ntn/RR.svg"/> | `R` | <img src="img/ntn/kxr.svg"/> | Right-hand side matrix |
| <img src="img/ntn/PP.svg"/> | `P` | <img src="img/ntn/dxd.svg"/> | Tikhonov regularization matrix |
| <img src="img/ntn/AAhat.svg"/> | `A_` | <img src="img/ntn/rxr.svg"/> | Learned state matrix |
| <img src="img/ntn/HHhat.svg"/> | `H_` | <img src="img/ntn/rxr2.svg"/> | Learned matricized quadratic tensor |
| <img src="img/ntn/HHhatc.svg"/> | `Hc_` | <img src="img/ntn/rxr2c.svg"/> | Learned matricized quadratic tensor without redundancy (compact) |
| <img src="img/ntn/BBhat.svg"/> | `B_` | <img src="img/ntn/rxm.svg"/> | Learned input matrix |

<!-- | <img src="https://latex.codecogs.com/svg.latex?\hat{N}_i"/> | `Ni_` | <img src="https://latex.codecogs.com/svg.latex?r\times%20r"/> | Bilinear state-input matrix for _i_th input | -->

<!-- | <img src="https://latex.codecogs.com/svg.latex?\hat{C}"/> | `C_` | <img src="https://latex.codecogs.com/svg.latex?q\times%20r"/> | Learned output matrix | -->

<!-- I_{a\times%20a}\in\mathbb{R}^{a\times a} | | identity matrix\\ -->
<!-- \Sigma \in \mathbb{R}^{\ell\times\ell} &= \text{diagonal singular value matrix}\\ -->


## References

- \[1\] Peherstorfer, B. and Willcox, K.,
[Data-driven operator inference for non-intrusive projection-based model reduction.](https://www.sciencedirect.com/science/article/pii/S0045782516301104)
_Computer Methods in Applied Mechanics and Engineering_, Vol. 306, pp. 196-215, 2016.
([Download](https://kiwi.oden.utexas.edu/papers/Non-intrusive-model-reduction-Peherstorfer-Willcox.pdf))<details><summary>BibTeX</summary><pre>
@article{Peherstorfer16DataDriven,
    title     = {Data-driven operator inference for nonintrusive projection-based model reduction},
    author    = {Peherstorfer, B. and Willcox, K.},
    journal   = {Computer Methods in Applied Mechanics and Engineering},
    volume    = {306},
    pages     = {196--215},
    year      = {2016},
    publisher = {Elsevier}
}</pre></details>

- \[2\] Qian, E., Kramer, B., Marques, A., and Willcox, K.,
[Transform & Learn: A data-driven approach to nonlinear model reduction](https://arc.aiaa.org/doi/10.2514/6.2019-3707).
In the AIAA Aviation 2019 Forum & Exhibition, Dallas, TX, June 2019. ([Download](https://kiwi.oden.utexas.edu/papers/learn-data-driven-nonlinear-reduced-model-Qian-Willcox.pdf))<details><summary>BibTeX</summary><pre>
@inbook{QKMW2019aviation,
    title     = {Transform \&; Learn: A data-driven approach to nonlinear model reduction},
    author    = {Qian, E. and Kramer, B. and Marques, A. N. and Willcox, K. E.},
    booktitle = {AIAA Aviation 2019 Forum},
    doi       = {10.2514/6.2019-3707},
    URL       = {https://arc.aiaa.org/doi/abs/10.2514/6.2019-3707},
    eprint    = {https://arc.aiaa.org/doi/pdf/10.2514/6.2019-3707}
}</pre></details>

- \[3\] Swischuk, R., Mainini, L., Peherstorfer, B., and Willcox, K.,
[Projection-based model reduction: Formulations for physics-based machine learning.](https://www.sciencedirect.com/science/article/pii/S0045793018304250)
_Computers & Fluids_, Vol. 179, pp. 704-717, 2019.
([Download](https://kiwi.oden.utexas.edu/papers/Physics-based-machine-learning-swischuk-willcox.pdf))<details><summary>BibTeX</summary><pre>
@article{swischuk2019projection,
    title     = {Projection-based model reduction: Formulations for physics-based machine learning},
    author    = {Swischuk, R. and Mainini, L. and Peherstorfer, B. and Willcox, K.},
    journal   = {Computers \& Fluids},
    volume    = {179},
    pages     = {704--717},
    year      = {2019},
    publisher = {Elsevier}
}</pre></details>

- \[4\] Swischuk, R., [Physics-based machine learning and data-driven reduced-order modeling](https://dspace.mit.edu/handle/1721.1/122682). Master's thesis, Massachusetts Institute of Technology, 2019. ([Download](https://dspace.mit.edu/bitstream/handle/1721.1/122682/1123218324-MIT.pdf))<details><summary>BibTeX</summary><pre>
@phdthesis{swischuk2019physics,
    title  = {Physics-based machine learning and data-driven reduced-order modeling},
    author = {Swischuk, Renee},
    year   = {2019},
    school = {Massachusetts Institute of Technology}
}
}</pre></details>

- \[5\] Peherstorfer, B. [Sampling low-dimensional Markovian dynamics for pre-asymptotically recovering reduced models from data with operator inference](https://arxiv.org/abs/1908.11233). arXiv:1908.11233.
([Download](https://arxiv.org/pdf/1908.11233.pdf))<details><summary>BibTeX</summary><pre>
@article{peherstorfer2019sampling,
    title   = {Sampling low-dimensional Markovian dynamics for pre-asymptotically recovering reduced models from data with operator inference},
    author  = {Peherstorfer, Benjamin},
    journal = {arXiv preprint arXiv:1908.11233},
    year    = {2019}
}</pre></details>

- \[6\] Swischuk, R., Kramer, B., Huang, C., and Willcox, K., [Learning physics-based reduced-order models for a single-injector combustion process](https://arc.aiaa.org/doi/10.2514/1.J058943). _AIAA Journal_, published online March 2020. Also in Proceedings of 2020 AIAA SciTech Forum & Exhibition, Orlando FL, January, 2020. Also Oden Institute Report 19-13. ([Download](https://kiwi.oden.utexas.edu/papers/learning-reduced-model-combustion-Swischuk-Kramer-Huang-Willcox.pdf))<details><summary>BibTeX</summary><pre>
@article{SKHW2019_learning_ROMs_combustor,
    title   = {Learning physics-based reduced-order models for a single-injector combustion process},
    author  = {Swischuk, R. and Kramer, B. and Huang, C. and Willcox, K.},
    journal = {AIAA Journal},
    volume  = {},
    pages   = {Published Online: 19 Mar 2020},
    url     = {},
    year    = {2020}
}</pre></details>

- \[7\] Qian, E., Kramer, B., Peherstorfer, B., and Willcox, K. [Lift & Learn: Physics-informed machine learning for large-scale nonlinear dynamical systems](https://www.sciencedirect.com/science/article/abs/pii/S0167278919307651). _Physica D: Nonlinear Phenomena_, Volume 406, May 2020, 132401. ([Download](https://kiwi.oden.utexas.edu/papers/lift-learn-scientific-machine-learning-Qian-Willcox.pdf))<details><summary>BibTeX</summary><pre>
@article{QKPW2020_lift_and_learn,
    title = {Lift \& Learn: Physics-informed machine learning for large-scale nonlinear dynamical systems.},
    author = {Qian, E. and Kramer, B. and Peherstorfer, B. and Willcox, K.},
    journal = {Physica {D}: {N}onlinear {P}henomena},
    volume = {406},
    pages = {132401},
    url = {https://doi.org/10.1016/j.physd.2020.132401},
    year = {2020}
}</pre></details><|MERGE_RESOLUTION|>--- conflicted
+++ resolved
@@ -265,7 +265,6 @@
 via intrusive projection, i.e.,
 
 <p align="center"><img src="img/doc/intrusive_ops.svg"/></p>
-<<<<<<< HEAD
 
 The class requires the actual full-order operators (_**c**_, _A_, _H_, and/or _B_) that define **f**.
 
@@ -276,18 +275,6 @@
 - **Returns**
     - The trained `IntrusiveContinuousROM` object.
 
-=======
-
-The class requires the actual full-order operators (_**c**_, _A_, _H_, and/or _B_) that define **f**.
-
-**`IntrusiveContinuousROM.fit(Vr, operators)`**: Compute the operators of the reduced-order model by projecting the operators of the full-order model.
-- **Parameters**
-    - `Vr`: The _n_ x _r_ basis for the linear reduced space on which the full-order operators will be projected.
-    - `operators`: A dictionary mapping labels to the full-order operators that define **f**. The operators are indexed by the entries of `modelform`; for example, if `modelform="cHB"`, then `operators={'c':c, 'H':H, 'B':B}`.
-- **Returns**
-    - The trained `IntrusiveContinuousROM` object.
-
->>>>>>> ed223643
 **`IntrusiveContinuousROM.predict(x0, t, u=None, **options)`**: Simulate the learned reduced-order model with [`scipy.integrate.solve_ivp()`](https://docs.scipy.org/doc/scipy/reference/generated/scipy.integrate.solve_ivp.html).
 - **Parameters**
     - `x0`: The initial state vector, either full order (_n_-vector) or projected to reduced order (_r_-vector).
@@ -413,21 +400,14 @@
 **`pre.minimal_projection_error(X, eps, rmax=_np.inf, plot=False, **options)`**: Compute the number of POD basis vectors required to obtain a projection
 error less than `eps`, capped at `rmax`.
 
-<<<<<<< HEAD
+**`pre.reproject_continuous(f, Vr, X, U=None)`**: Sample re-projected trajectories of the continuous system of ODEs defined by `f`.
+
+**`pre.reproject_discrete(f, Vr, x0, niters, U=None)`**: Sample re-projected trajectories of the discrete dynamical system defined by `f`.
+
 **`pre.xdot_uniform(X, dt, order=2)`**: Approximate the first derivative of a snapshot matrix `X` in which the snapshots are evenly spaced in time.
 
 **`pre.xdot_nonuniform(X, t)`**: Approximate the first derivative of a snapshot matrix `X` in which the snapshots are **not** evenly spaced in time.
 
-=======
-**`pre.reproject_continuous(f, Vr, X, U=None)`**: Sample re-projected trajectories of the continuous system of ODEs defined by `f`.
-
-**`pre.reproject_discrete(f, Vr, x0, niters, U=None)`**: Sample re-projected trajectories of the discrete dynamical system defined by `f`.
-
-**`pre.xdot_uniform(X, dt, order=2)`**: Approximate the first derivative of a snapshot matrix `X` in which the snapshots are evenly spaced in time.
-
-**`pre.xdot_nonuniform(X, t)`**: Approximate the first derivative of a snapshot matrix `X` in which the snapshots are **not** evenly spaced in time.
-
->>>>>>> ed223643
 **`pre.xdot(X, *args, **kwargs)`**: Call `pre.xdot_uniform()` or `pre.xdot_nonuniform()`, depending on the arguments.
 
 
